--- conflicted
+++ resolved
@@ -164,7 +164,72 @@
   -d '{"query":"I need to log this event with a timestamp. What is the current time?"}' | jq
 ```
 
-<<<<<<< HEAD
+9) Example: Parallel function calling (multiple topics)
+
+Ask questions that naturally require multiple tool calls. The LLM can call the same function multiple times with different parameters:
+
+**Multiple news topics in one query:**
+```bash
+curl -sS -X POST http://localhost:3000/query \
+  -H 'Content-Type: application/json' \
+  -d '{"query":"I want to catch up on recent tech news. What are the latest developments in artificial intelligence and quantum computing?"}' | jq
+```
+
+**Multiple locations for places:**
+```bash
+curl -sS -X POST http://localhost:3000/query-gemini \
+  -H 'Content-Type: application/json' \
+  -d '{"query":"I am planning trips to San Francisco and Seattle. Can you find me the best coffee shops in both cities?"}' | jq
+```
+
+**Multiple conversions:**
+```bash
+curl -sS -X POST http://localhost:3000/query \
+  -H 'Content-Type: application/json' \
+  -d '{"query":"I am traveling from Canada to the US. The temperature here is 20 Celsius and I need to drive 100 kilometers. What are these in Fahrenheit and miles?"}' | jq
+```
+
+10) Example: Mixed function calling (different functions in one query)
+
+Queries that naturally require multiple different tools:
+
+**News + Places:**
+```bash
+curl -sS -X POST http://localhost:3000/query \
+  -H 'Content-Type: application/json' \
+  -d '{"query":"What are the recent headlines about electric vehicles, and where can I find Tesla showrooms in Los Angeles?"}' | jq
+```
+
+**Time + News:**
+```bash
+curl -sS -X POST http://localhost:3000/query-gemini \
+  -H 'Content-Type: application/json' \
+  -d '{"query":"What time is it right now, and what are today'\''s top technology news stories?"}' | jq
+```
+
+**Conversion + Places:**
+```bash
+curl -sS -X POST http://localhost:3000/query \
+  -H 'Content-Type: application/json' \
+  -d '{"query":"The weather in Chicago is 75 Fahrenheit. What is that in Celsius? Also, recommend some good Italian restaurants there."}' | jq
+```
+
+**All tools combined:**
+```bash
+curl -sS -X POST http://localhost:3000/query-gemini \
+  -H 'Content-Type: application/json' \
+  -d '{"query":"What is the current server time? Convert 30 Celsius to Fahrenheit. Find me pizza places in New York. And tell me the latest news about climate change."}' | jq
+```
+
+11) Separate sequential requests (alternative approach)
+
+You can also issue multiple requests sequentially if you prefer separate responses:
+
+```bash
+curl -sS -X POST http://localhost:3000/query \
+  -H 'Content-Type: application/json' \
+  -d '{"query":"What are the latest developments in quantum computing?"}' | jq
+
 **Multi-tool query (may trigger multiple function calls):**
 ```bash
 curl -sS -X POST http://localhost:3000/query-gemini \
@@ -173,75 +238,6 @@
 ```
 
 8) Example: Test the new demo tools
-=======
-9) Example: Parallel function calling (multiple topics)
->>>>>>> 1894f792
-
-Ask questions that naturally require multiple tool calls. The LLM can call the same function multiple times with different parameters:
-
-**Multiple news topics in one query:**
-```bash
-curl -sS -X POST http://localhost:3000/query \
-  -H 'Content-Type: application/json' \
-  -d '{"query":"I want to catch up on recent tech news. What are the latest developments in artificial intelligence and quantum computing?"}' | jq
-```
-
-**Multiple locations for places:**
-```bash
-curl -sS -X POST http://localhost:3000/query-gemini \
-  -H 'Content-Type: application/json' \
-  -d '{"query":"I am planning trips to San Francisco and Seattle. Can you find me the best coffee shops in both cities?"}' | jq
-```
-
-**Multiple conversions:**
-```bash
-curl -sS -X POST http://localhost:3000/query \
-  -H 'Content-Type: application/json' \
-  -d '{"query":"I am traveling from Canada to the US. The temperature here is 20 Celsius and I need to drive 100 kilometers. What are these in Fahrenheit and miles?"}' | jq
-```
-
-10) Example: Mixed function calling (different functions in one query)
-
-Queries that naturally require multiple different tools:
-
-**News + Places:**
-```bash
-curl -sS -X POST http://localhost:3000/query \
-  -H 'Content-Type: application/json' \
-  -d '{"query":"What are the recent headlines about electric vehicles, and where can I find Tesla showrooms in Los Angeles?"}' | jq
-```
-
-**Time + News:**
-```bash
-curl -sS -X POST http://localhost:3000/query-gemini \
-  -H 'Content-Type: application/json' \
-  -d '{"query":"What time is it right now, and what are today'\''s top technology news stories?"}' | jq
-```
-
-**Conversion + Places:**
-```bash
-curl -sS -X POST http://localhost:3000/query \
-  -H 'Content-Type: application/json' \
-  -d '{"query":"The weather in Chicago is 75 Fahrenheit. What is that in Celsius? Also, recommend some good Italian restaurants there."}' | jq
-```
-
-**All tools combined:**
-```bash
-curl -sS -X POST http://localhost:3000/query-gemini \
-  -H 'Content-Type: application/json' \
-  -d '{"query":"What is the current server time? Convert 30 Celsius to Fahrenheit. Find me pizza places in New York. And tell me the latest news about climate change."}' | jq
-```
-
-11) Separate sequential requests (alternative approach)
-
-You can also issue multiple requests sequentially if you prefer separate responses:
-
-```bash
-curl -sS -X POST http://localhost:3000/query \
-  -H 'Content-Type: application/json' \
-  -d '{"query":"What are the latest developments in quantum computing?"}' | jq
-
-sleep 1
 
 curl -sS -X POST http://localhost:3000/query \
   -H 'Content-Type: application/json' \
@@ -358,7 +354,6 @@
 
 17) Notes and Safety
 curl -sS -X POST http://localhost:3000/query-gemini \
-<<<<<<< HEAD
   -H 'Content-Type: application/json' \
   -d '{"query":"What is 100 kilometers in miles?"}' | jq
 ```
@@ -391,14 +386,6 @@
 Note: Whether the model calls multiple tools depends on its interpretation of the query. Some models may choose to call tools sequentially or combine information differently.
 
 14) Chaining Requests (Multi-Turn Conversations)
-=======
-**Function Not Called:**
-- If OpenAI/Gemini returns unexpected behavior (no function call), try making the query more specific about what information you need
-- Use natural language that clearly indicates you need real-time data, current information, or external resources
-- Avoid overly vague queries - be specific about locations, topics, or values you want to convert
-- Check server logs (printed to console) for timestamped details
-13) Repeated function calling within a single natural-language session
->>>>>>> 1894f792
 
 The server flow interprets an incoming query, calls a function once if requested, then sends the results back to the model for summarization. It doesn't currently support multi-turn stateful conversations in a single HTTP call (i.e., multiple back-and-forth function calls in the same request). To simulate multi-step function calling you can:
 
@@ -413,23 +400,17 @@
   -d '{"query":"I want to stay updated on artificial intelligence. What has been happening recently in this field?"}' | jq
 ```
 
-**Places (implicit):**
+15) Testing high-frequency/multiple function calls (load testing)
+
+Simple rapid-fire test (caution: this will use API credits):
+
 ```bash
 curl -sS -X POST http://localhost:3000/query \
   -H 'Content-Type: application/json' \
   -d '{"query":"I am visiting Calgary next week and would love to try some great coffee. Any recommendations?"}' | jq
 ```
 
-<<<<<<< HEAD
-15) Testing high-frequency/multiple function calls (load testing)
-=======
-**Temperature conversion (implicit):**
-```bash
-curl -sS -X POST http://localhost:3000/query \
-  -H 'Content-Type: application/json' \
-  -d '{"query":"It is 32 degrees Fahrenheit outside. Is that cold? What is it in Celsius?"}' | jq
-```
->>>>>>> 1894f792
+16) Troubleshooting
 
 **Distance conversion (implicit):**
 ```bash
@@ -451,13 +432,9 @@
 python server.py
 ```
 
-<<<<<<< HEAD
-16) Troubleshooting
-=======
 The Python server runs on port 8000 by default and has the same endpoints:
 - `POST /query` - OpenAI function calling
 - `POST /query-gemini` - Gemini function calling
->>>>>>> 1894f792
 
 **Example queries (replace port 3000 with 8000):**
 ```bash
